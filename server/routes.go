--- conflicted
+++ resolved
@@ -1125,7 +1125,6 @@
 	})
 }
 
-<<<<<<< HEAD
 func (b *BaseRouter) addAPIKeyRoutes() {
 	apiKeyGrp := b.rg.Group("/api_keys").Use(AuthRequired(nil))
 
@@ -1188,7 +1187,9 @@
 		}
 
 		ctx.Status(http.StatusNoContent)
-=======
+	})
+}
+
 func (b *BaseRouter) addJobRoutes() {
 	job := b.rg.Group("/job").Use(AuthRequired(nil))
 
@@ -1200,6 +1201,5 @@
 			return
 		}
 		c.JSON(http.StatusOK, *response)
->>>>>>> aa7a38b2
 	})
 }