{
  "name": "watcharr",
  "version": "1.27.0",
  "private": true,
  "scripts": {
    "dev": "vite dev",
    "build": "vite build",
    "preview": "vite preview",
    "check": "svelte-kit sync && svelte-check --tsconfig ./tsconfig.json",
    "check:watch": "svelte-kit sync && svelte-check --tsconfig ./tsconfig.json --watch",
    "lint": "prettier --check . && eslint .",
    "format": "prettier --write .",
    "server": "cd ./server && MODE=DEV go run ."
  },
  "devDependencies": {
    "@sveltejs/adapter-node": "^1.3.1",
    "@sveltejs/kit": "^1.27.6",
    "@types/papaparse": "^5.3.14",
    "@typescript-eslint/eslint-plugin": "^6.13.0",
    "@typescript-eslint/parser": "^6.13.1",
<<<<<<< HEAD
=======
    "@vite-pwa/sveltekit": "^0.2.10",
>>>>>>> be8cee53
    "eslint": "^8.55.0",
    "eslint-config-prettier": "^9.1.0",
    "eslint-plugin-svelte": "^2.35.0",
    "prettier": "^3.1.0",
    "prettier-plugin-svelte": "^3.0.3",
    "svelte": "^4.2.8",
    "svelte-check": "^3.6.2",
    "svelte-eslint-parser": "^0.33.1",
    "svelte-preprocess": "^5.1.1",
    "tslib": "^2.6.2",
    "typescript": "^5.3.2",
    "vite": "^4.5.1"
  },
  "type": "module",
  "dependencies": {
    "axios": "^1.6.2",
    "blurhash": "^2.0.5",
    "papaparse": "^5.4.1"
  }
}<|MERGE_RESOLUTION|>--- conflicted
+++ resolved
@@ -18,10 +18,7 @@
     "@types/papaparse": "^5.3.14",
     "@typescript-eslint/eslint-plugin": "^6.13.0",
     "@typescript-eslint/parser": "^6.13.1",
-<<<<<<< HEAD
-=======
     "@vite-pwa/sveltekit": "^0.2.10",
->>>>>>> be8cee53
     "eslint": "^8.55.0",
     "eslint-config-prettier": "^9.1.0",
     "eslint-plugin-svelte": "^2.35.0",
